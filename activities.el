;;; activities.el --- Save/restore sets of windows, tabs/frames, and their buffers  -*- lexical-binding: t; -*-

;; Copyright (C) 2024  Free Software Foundation, Inc.

;; Author: Adam Porter <adam@alphapapa.net>
;; Maintainer: Adam Porter <adam@alphapapa.net>
;; URL: https://github.com/alphapapa/activities.el
;; Keywords: convenience
;; Version: 0.8-pre
;; Package-Requires: ((emacs "29.1") (persist "0.6"))

;; This program is free software; you can redistribute it and/or modify
;; it under the terms of the GNU General Public License as published by
;; the Free Software Foundation, either version 3 of the License, or
;; (at your option) any later version.

;; This program is distributed in the hope that it will be useful,
;; but WITHOUT ANY WARRANTY; without even the implied warranty of
;; MERCHANTABILITY or FITNESS FOR A PARTICULAR PURPOSE.  See the
;; GNU General Public License for more details.

;; You should have received a copy of the GNU General Public License
;; along with this program.  If not, see <https://www.gnu.org/licenses/>.

;;; Commentary:

;; Inspired by Genera's and KDE's concepts of "activities", this
;; library allows the user to select an "activity", the loading of
;; which restores a window configuration into a `tab-bar' tab or
;; frame, along with the buffers shown in each window.  Saving an
;; activity saves the state for later restoration.  Switching away
;; from an activity saves the last-used state for later switching back
;; to, while still allowing the activity's initial or default state to
;; be restored on demand.  Resuming an activity loads the last-used
;; state, or the initial/default state when a universal argument is
;; provided.

;; The implementation uses the bookmark system to save buffers'
;; states--that is, any major mode that supports the bookmark system
;; is compatible.  A buffer whose major mode does not support the
;; bookmark system (or does not support it well enough to restore
;; useful state) is not compatible and can't be fully restored, or
;; perhaps not at all; but solving that is as simple as implementing
;; bookmark support for the mode, which is usually trivial.

;; Integration with Emacs's `tab-bar-mode' is provided: a window
;; configuration or can be restored to a `tab-bar' tab or to a frame.

;; Various hooks are provided, both globally and per-activity, so that
;; the user can define functions to be called when an activity is
;; saved, restored, or switched from/to.  For example, this could be
;; used to limit the set of buffers offered for switching to within an
;; activity, or to track the time spent in an activity.

;;; Acknowledgments:

;; Thanks to Pat Metheny, whose music aided the initial
;; implementation.

;;; Code:

;;;; Requirements

(require 'cl-lib)
(require 'bookmark)
(require 'map)
(require 'persist)
(require 'subr-x)

;;;; Types

(cl-defstruct activities-activity
  "FIXME: Docstring."
  name default last etc)

(cl-defstruct activities-activity-state
  "FIXME: Docstring."
  (window-state nil :documentation "Window state (see `window-state-get').")
  (etc nil :documentation "Map for miscellaneous data."))

;;;; Debugging

(require 'warnings)

;; NOTE: Uncomment this form and `emacs-lisp-byte-compile-and-load'
;; the file to enable `activities-debug' messages.  This is commented
;; out by default because, even though the messages are only displayed
;; when `warning-minimum-log-level' is `:debug' at runtime, if that is
;; so at expansion time, the expanded macro calls format the message
;; and check the log level at runtime, which is not zero-cost.

;; (eval-and-compile (setq-local warning-minimum-log-level nil) (setq-local warning-minimum-log-level :debug))

(cl-defmacro activities-debug (&rest args)
  "Display a debug warning showing the runtime value of ARGS.
The warning automatically includes the name of the containing
function, and it is only displayed if `warning-minimum-log-level'
is `:debug' at expansion time (otherwise the macro expands to a
call to `ignore' with ARGS and is eliminated by the
byte-compiler).  When debugging, the form also returns nil so,
e.g. it may be used in a conditional in place of nil.

Each of ARGS may be a string, which is displayed as-is, or a
symbol, the value of which is displayed prefixed by its name, or
a Lisp form, which is displayed prefixed by its first symbol.

Before the actual ARGS arguments, you can write keyword
arguments, i.e. alternating keywords and values.  The following
keywords are supported:

  :buffer BUFFER   Name of buffer to pass to `display-warning'.
  :level  LEVEL    Level passed to `display-warning', which see.
                   Default is :debug."
  ;; TODO: Can we use a compiler macro to handle this more elegantly?
  (pcase-let* ((fn-name (when byte-compile-current-buffer
                          (with-current-buffer byte-compile-current-buffer
                            ;; This is a hack, but a nifty one.
                            (save-excursion
                              (beginning-of-defun)
                              (cl-second (read (current-buffer)))))))
               (plist-args (cl-loop while (keywordp (car args))
                                    collect (pop args)
                                    collect (pop args)))
               ((map (:buffer buffer) (:level level)) plist-args)
               (level (or level :debug))
               (string (cl-loop for arg in args
                                concat (pcase arg
                                         ((pred stringp) "%S ")
                                         ((pred symbolp)
                                          (concat (upcase (symbol-name arg)) ":%S "))
                                         ((pred listp)
                                          (concat "(" (upcase (symbol-name (car arg)))
                                                  (pcase (length arg)
                                                    (1 ")")
                                                    (_ "...)"))
                                                  ":%S "))))))
    (if (eq :debug warning-minimum-log-level)
        `(let ((fn-name ,(if fn-name
                             `',fn-name
                           ;; In an interpreted function: use `backtrace-frame' to get the
                           ;; function name (we have to use a little hackery to figure out
                           ;; how far up the frame to look, but this seems to work).
                           `(cl-loop for frame in (backtrace-frames)
                                     for fn = (cl-second frame)
                                     when (not (or (subrp fn)
                                                   (special-form-p fn)
                                                   (eq 'backtrace-frames fn)))
                                     return (make-symbol (format "%s [interpreted]" fn))))))
           (display-warning fn-name (format ,string ,@args) ,level ,buffer)
           nil)
      `(ignore ,@args))))

;;;; Macros

(defmacro activities-with (activity &rest body)
  "Evaluate BODY with ACTIVITY active.
Selects ACTIVITY's frame/tab and then switches back."
  (declare (indent defun) (debug (sexp body)))
  (let ((original-state-var (gensym)))
    `(let ((,original-state-var `( :frame ,(selected-frame)
                                   :window ,(selected-window)
                                   :tab-index ,(when (bound-and-true-p tab-bar-mode)
                                                 (tab-bar--current-tab-index)))))
       (unless (activities-activity-active-p ,activity)
         (error "Activity %S not active" (activities-activity-name ,activity)))
       (unwind-protect
           (progn
             (activities--switch ,activity)
             ,@body)
         (pcase-let (((map :frame :window :tab-index) ,original-state-var))
           (when frame
             (select-frame frame))
           (when tab-index
             (tab-bar-select-tab (1+ tab-index)))
           (when window
             (select-window window)))))))

;;;; Variables

(with-demoted-errors "activities: Variable `activities-activities' failed to load persisted data: %S"
  (persist-defvar activities-activities nil "FIXME: Docstring."))

(defvar activities-buffer-local-variables nil
  "Variables whose value are saved and restored by activities.
Intended to be bound around code calling `activities-' commands.")

(defvar activities-completing-read-history nil
  "History for `activities-completing-read'.")

(defvar activities-window-parameters-translators
  `((window-preserved-size
     (serialize . ,(pcase-lambda (`(,buffer ,direction ,size))
                     `(,(buffer-name buffer) ,direction ,size)))
     (deserialize . ,(pcase-lambda (`(,buffer-name ,direction ,size))
                       `(,(get-buffer buffer-name) ,direction ,size)))))
  "Functions used to serialize and deserialize certain window parameters.
For example, the value of `window-preserved-size' includes a
buffer, which must be serialized to a buffer name, and then
deserialized back to the buffer after it is reincarnated.")

(defvar activities-saving-p nil
  "Non-nil when saving activities' states.")

;;;; Customization

(defgroup activities nil
  "Activities."
  :link '(emacs-commentary-link "activities")
  :link '(url-link "https://github.com/alphapapa/activities.el")
  :link '(custom-manual "(activities)")
  :group 'convenience)

(defcustom activities-always-persist t
  "Always persist activity states to disk when saving.
When disabled, only persist them when exiting Emacs.

Generally, leaving this enabled should be fine.  However, in case
of unusual bugs, it could be helpful to only save upon exiting
Emacs, so that any unusual state that caused a crash would not be
persisted."
  :type 'boolean)

(defcustom activities-name-prefix "α: "
  "Prefix applied to activity names in frames/tabs."
  :type 'string)

(defcustom activities-bookmark-store t
  "Store a bookmark when making a new activity.
This is merely for convenience, offering a way to help unify the
`bookmark' and `activities' interfaces (i.e. allowing
`bookmark-jump' to open an activity rather than requiring the use
of `activities-resume').

Such bookmarks merely point to an activity name; they do not
contain the actual activity metadata, so if an activity is
discarded, such a bookmark could become stale."
  :type 'boolean)

(defcustom activities-bookmark-name-prefix "Activity: "
  "Prefix for activity bookmark names."
  :type 'string)

(defcustom activities-window-persistent-parameters
  (list (cons 'header-line-format 'writable)
        (cons 'mode-line-format 'writable)
        (cons 'tab-line-format 'writable)
        (cons 'no-other-window 'writable)
        (cons 'no-delete-other-windows 'writable)
        (cons 'window-preserved-size 'writable)
        (cons 'window-side 'writable)
        (cons 'window-slot 'writable))
  "Additional window parameters to persist.
See Info node `(elisp)Window Parameters'."
  :type '(alist :key-type (symbol :tag "Window parameter")
                :value-type (choice (const :tag "Not saved" nil)
                                    (const :tag "Saved" writable))))

(defcustom activities-after-resume-functions nil
  "Functions called after resuming an activity.
Called with one argument, the activity."
  :type 'hook)

(defcustom activities-before-resume-functions nil
  "Functions called before resuming an activity.
Called with one argument, the activity."
  :type 'hook)

(defcustom activities-after-switch-functions nil
  "Functions called after switching to an activity.
Called with one argument, the activity."
  :type 'hook)

(defcustom activities-default-name-fn 'activities--project-name
  "Function that returns the default name for a new activity.
The string should not be prefixed by, e.g. \"Activity\" because
prefixes will be added automatically."
  :type '(choice (const :tag "No default name" (lambda (&rest _) nil))
                 (const :tag "Current project's name" activities--project-name)
                 (function-item :tag "Other function")))

(defcustom activities-set-frame-name t
  "Set frame name after switching activity.
Only applies when `activities-tabs-mode' is disabled."
  :type 'boolean)

(defcustom activities-anti-kill-predicates
  ;; TODO(v0.7): Consider removing `activities-buffer-special-p'. from the
  ;; default value.  Not sure if it's really a good idea (e.g. it
  ;; would prevent Magit buffers from being killed, and for no good
  ;; reason I can think of).
  '(activities-buffer-hidden-p activities-buffer-special-p)
  "Predicates which prevent a buffer from being killed.
Used when suspending an activity and `activities-kill-buffers' is
enabled.  Each predicate is called with the buffer as its
argument.  If any predicate returns non-nil, the buffer is not
killed."
  :type '(set (function-item activities-buffer-special-p)
              (function-item activities-buffer-hidden-p)
              (function :tag "Other predicate")))

(defcustom activities-anti-save-predicates
  '(active-minibuffer-window activities--backtrace-visible-p)
  "Predicates which prevent an activity's state from being saved.
Each predicate is called without arguments, with the activity to
be saved having been activated.  If any predicate returns
non-nil, the activity's state is not saved."
  :type '(set (function-item active-minibuffer-window)
              (function-item activities--backtrace-visible-p)
              (function :tag "Other predicate")))

(defcustom activities-resume-into-frame 'current
  "Which frame to resume an activity into.
Only applies when `activities-tabs-mode' is disabled."
  :type '(choice (const :tag "Current frame"
                        :doc "Replace current frame's window configuration"
                        current)
                 (const :tag "New frame" :doc "Make a new frame" new)))

(defcustom activities-bookmark-warnings nil
  "Warn when a buffer can't be bookmarked.
This is expected to be the case for non-file-visiting buffers
whose major mode does not provide bookmark support, for which no
warning is necessary.  This option may be enabled for debugging,
which will cause a message to be printed for such buffers when an
activity's state is saved."
  :type 'boolean)

(defcustom activities-kill-buffers nil
  "Kill buffers when suspending an activity.
Kills buffers that have only been shown in that activity's
frame/tab."
  :type 'boolean)

;;;; Commands

;;;###autoload
(cl-defun activities-define (name &key forcep)
  "Define current state as a new activity with NAME.
If FORCEP (interactively, with prefix), redefine existing
activity."
  (interactive
   (let* ((current-activity-name
           (when-let ((current-activity (activities-current)))
             (activities-activity-name current-activity)))
          (default (or current-activity-name (funcall activities-default-name-fn))))
     (list (read-string (format-prompt "New activity name" default) nil nil default)
           :forcep current-prefix-arg)))
  (when (and (not forcep) (member name (activities-names)))
    (user-error "Activity named %S already exists" name))
  (let ((activity (make-activities-activity :name name)))
    (activities--set activity)
    (activities-save activity :defaultp t :lastp t)
    (when activities-bookmark-store
      (activities-bookmark-store activity))
    (activities--switch activity)
    activity))

;;;###autoload
(defun activities-new (name)
  "Switch to a newly defined activity named NAME."
  (interactive
   (list (read-string "New activity name: ")))
  (when (member name (activities-names))
    (user-error "Activity named %S already exists" name))
  (let ((activity (make-activities-activity :name name)))
    (activities-switch activity)
    (activities-set activity :state nil)
    (activities-save activity :defaultp t)
    (when activities-bookmark-store
      (activities-bookmark-store activity))))

(defun activities-rename (activity name)
  "Rename ACTIVITY to NAME."
  (interactive
   (let* ((activity (activities-completing-read :prompt "Rename activity" :default nil))
          (name (read-string (format "Rename activity %S to: "
                                     (activities-activity-name activity)))))
     (list activity name)))
  (when activities-bookmark-store
    (activities-bookmark-delete activity))
  (setf activities-activities (map-delete activities-activities
                                          (activities-activity-name activity))
        (activities-activity-name activity) name
        (map-elt activities-activities name) activity)
  (when activities-bookmark-store
    (activities-bookmark-store activity))
  (activities--persist))

;;;###autoload
(cl-defun activities-resume (activity &key resetp)
  "Resume ACTIVITY.
If RESETP (interactively, with universal prefix), reset to
ACTIVITY's default state; otherwise, resume its last state, if
available."
  (interactive
   (list (activities-completing-read :prompt "Resume activity" :default nil)
         :resetp current-prefix-arg))
  (let ((already-active-p (activities-activity-active-p activity)))
    (activities--switch activity)
    (when (or resetp (not already-active-p))
      (activities-set activity :state (if resetp 'default 'last)))))

(defun activities-switch (activity)
  "Switch to ACTIVITY.
Interactively, offers active activities."
  (interactive
   (list (activities-completing-read
          :activities (cl-remove-if-not #'activities-activity-active-p activities-activities :key #'cdr)
          :prompt "Switch to activity")))
  (activities--switch activity)
  (run-hook-with-args 'activities-after-switch-functions activity))

(defun activities-suspend (activity)
  "Suspend ACTIVITY.
Its last state is saved, and its frames, windows, and tabs are closed."
  (interactive
   (list (activities-completing-read
          :activities (cl-remove-if-not #'activities-activity-active-p
                                        activities-activities :key #'cdr)
          :prompt "Suspend activity")))
  (activities-save activity :lastp t)
  (activities-close activity))

(defun activities-kill (activity)
  "Kill ACTIVITY.
Its last state is discarded (so when it is resumed, its default
state will be used), and close its frame or tab."
  (interactive
   (list (activities-completing-read
          :activities (cl-remove-if-not #'activities-activity-active-p
                                        activities-activities :key #'cdr)
          :prompt "Kill activity")))
  (setf (activities-activity-last activity) nil)
  (activities-save activity)
  (activities-close activity))

(cl-defun activities-save-all (&key persistp)
  "Save all active activities' last states.
With PERSISTP, persist to disk (otherwise see
`activities-always-persist').  To be safe for `kill-emacs-hook',
this demotes errors."
  (interactive)
  (with-demoted-errors "activities-save-all: ERROR: %S"
    (dolist (activity (cl-remove-if-not #'activities-activity-active-p (map-values activities-activities)))
      (let ((activities-saving-p t)
            ;; Don't write to disk for each activity.
            (activities-always-persist nil))
        (activities-save activity :lastp t)))
    (activities--persist persistp)))

(defun activities-revert (activity)
  "Reset ACTIVITY to its default state."
  (interactive (list (activities-current)))
  (unless activity
    (user-error "No active activity"))
  ;; TODO: Consider resetting the activity's buffers list.
  (activities-set activity :state 'default))

(defun activities-discard (activity)
  "Discard ACTIVITY and its state.
It will not be recoverable."
  (interactive
   (list (activities-completing-read :prompt "Discard activity")))
  (when (yes-or-no-p (format "Discard activity %S permanently?" (activities-activity-name activity)))
    (ignore-errors
      ;; FIXME: After fixing all the bugs, remove ignore-errors.
      (when (activities-activity-active-p activity)
        (activities-close activity)))
    (setf activities-activities (map-delete activities-activities (activities-activity-name activity)))
    (when activities-bookmark-store
      (activities-bookmark-delete activity)))
  )

;;;; Activity mode

;; This mode automatically saves active activities.

(defvar activities-mode-timer nil
  "Automatically saves activities according to `activities-mode-idle-frequency'.")

(defgroup activities-mode nil
  "Automatically save activities."
  :group 'activities)

(defcustom activities-mode-idle-frequency 5
  "Automatically save activities when Emacs has been idle this many seconds."
  :type 'natnum)

;;;###autoload
(define-minor-mode activities-mode
  "Automatically remember activities' state.
accordingly."
  :global t
  :group 'activities
  (if activities-mode
      (progn
        (setf activities-mode-timer
              (run-with-idle-timer activities-mode-idle-frequency t #'activities-save-all))
        (add-hook 'kill-emacs-hook #'activities-mode--killing-emacs))
    (when (timerp activities-mode-timer)
      (cancel-timer activities-mode-timer)
      (setf activities-mode-timer nil))
    (remove-hook 'kill-emacs-hook #'activities-mode--killing-emacs)))

(defun activities-mode--killing-emacs ()
  "Persist all activities' states.
To be called from `kill-emacs-hook'."
  (let ((activities-always-persist t))
    (activities-save-all)))

;;;; Functions

(cl-defun activities-save (activity &key defaultp lastp persistp)
  "Save states of ACTIVITY.
If DEFAULTP, save its default state; if LASTP, its last.  If
PERSISTP, force persisting of data (otherwise, data is persisted
according to option `activities-always-persist', which see)."
  (activities-with activity
    (when (or defaultp lastp)
      (unless (run-hook-with-args-until-success 'activities-anti-save-predicates)
        (pcase-let* (((cl-struct activities-activity default last) activity)
                     (new-state (activities-state)))
          (setf (activities-activity-default activity) (if (or defaultp (not default)) new-state default)
                (activities-activity-last activity) (if (or lastp (not last)) new-state last)))))
    ;; Always set the value so, e.g. the activity can be modified
    ;; externally and saved here.
    (setf (map-elt activities-activities (activities-activity-name activity)) activity))
  (activities--persist persistp))

(cl-defun activities-set (activity &key (state 'last))
  "Set ACTIVITY as the current one.
Its STATE (\\+`last' or \\+`default') is loaded into the current frame."
  (activities--set activity)
  (activities-with activity
    (pcase-let (((cl-struct activities-activity name default last) activity))
      (pcase state
        ('default (activities--windows-set (activities-activity-state-window-state default)))
        ('last (if last
                   (activities--windows-set (activities-activity-state-window-state last))
                 (activities--windows-set (activities-activity-state-window-state default))
                 (message "Activity %S has no last state.  Resuming default." name)))))))

(defun activities--set (activity)
  "Set current frame's activity parameter to ACTIVITY."
  (set-frame-parameter nil 'activity activity))

(defun activities--persist (&optional forcep)
  "Persist `activities-activities' to disk if enabled or FORCEP.
See option `activities-always-persist'."
  (when (or forcep activities-always-persist)
    (persist-save 'activities-activities)))

(defun activities-current ()
  "Return the current activity."
  (frame-parameter nil 'activity))

(cl-defun activities-close (activity)
  "Close ACTIVITY.
Its state is not saved, and its frames, windows, and tabs are
closed."
  (activities--switch activity)
  (activities--kill-buffers)
  ;; TODO: Set frame parameter when resuming.
  (let ((deleting-frame (selected-frame)))
    (when (= 1 (length (frame-list)))
      (select-frame (make-frame)))
    (delete-frame deleting-frame)))

(defun activities-named (name)
  "Return activity having NAME."
  (map-elt activities-activities name))

(defun activities--switch (activity)
  "Switch to ACTIVITY.
Select's ACTIVITY's frame, making a new one if needed.  Its state
is not changed."
  (if (activities-activity-active-p activity)
      (select-frame (activities--frame activity))
    (pcase activities-resume-into-frame
      ('current nil)
      ('new (select-frame (make-frame `((activity . ,activity)))))))
  (unless activities-saving-p
    ;; HACK: Don't raise the frame when saving the activity's state.
    ;; (I don't love this solution, largely because it only applies
    ;; when not using `activities-tabs-mode', but it will do for now.)
    (raise-frame))
  (when activities-set-frame-name
    (set-frame-name (activities-name-for activity))))

(defun activities--frame (activity)
  "Return ACTIVITY's frame."
  (pcase-let (((cl-struct activities-activity name) activity))
    (cl-find-if (lambda (frame)
                  (when-let ((frame-activity (frame-parameter frame 'activity)))
                    (equal name (activities-activity-name frame-activity))))
                (frame-list))))

(defun activities-state ()
  "Return an activity state for the current frame."
  (make-activities-activity-state
   :window-state (activities--window-state (selected-frame))
   :etc (map-insert nil 'time (current-time))))

(defun activities-activity-active-p (activity)
  "Return non-nil if ACTIVITY is active.
That is, if any frames have an `activity' parameter whose
activity's name is NAME."
  (activities--frame activity))

(defun activities--window-state (frame)
  "Return FRAME's window state."
  (with-selected-frame frame
    (let* ((window-persistent-parameters (append activities-window-persistent-parameters
                                                 window-persistent-parameters))
           (window-state (window-state-get nil 'writable)))
      (activities--window-serialized window-state))))

(defun activities--window-serialized (state)
  "Return window STATE having serialized its parameters."
  (cl-labels ((translate-state (state)
                "Set windows' buffers in STATE."
                (pcase state
                  (`(leaf . ,_attrs) (translate-leaf state))
                  ((pred atom) state)
                  (`(,_key . ,(pred atom)) state)
                  ((pred list) (mapcar #'translate-state state))))
              (translate-leaf (leaf)
                "Translate window parameters in LEAF."
                (pcase-let* ((`(leaf . ,attrs) leaf)
                             ((map parameters ('buffer `(,buffer-or-buffer-name . ,_buffer-attrs))) attrs))
                  (setf (map-elt parameters 'activities-buffer)
                        (activity--serialize (get-buffer buffer-or-buffer-name)))
                  (pcase-dolist (`(,parameter . ,(map serialize))
                                 activities-window-parameters-translators)
                    (when (map-elt parameters parameter)
                      (setf (map-elt parameters parameter)
                            (funcall serialize (map-elt parameters parameter)))))
                  (setf (map-elt attrs 'parameters) parameters)
                  (cons 'leaf attrs))))
    (if-let ((leaf-pos (cl-position 'leaf state)))
        ;; A one-window frame: the elements following `leaf' are that window's params.
        (append (cl-subseq state 0 leaf-pos)
                (translate-leaf (cl-subseq state leaf-pos)))
      ;; Multi-window frame.
      (translate-state state))))

(defun activities--windows-set (state)
  "Set window configuration according to STATE."
  ;; HACK: Since `bookmark--jump-via' insists on calling a buffer-display
  ;; function after handling the bookmark, we use an immediate timer to
  ;; set the window configuration.
  (run-at-time nil nil
	       (lambda (frame state)
		 (let ((window-persistent-parameters
			(append activities-window-persistent-parameters
				window-persistent-parameters)))
		   (window-state-put state (frame-root-window frame) 'safe)))
	       (selected-frame)
	       ;; NOTE: We copy the state so as not to mutate the one in storage.
	       (activities--bufferize-window-state (copy-tree state))))

(defun activities--bufferize-window-state (state)
  "Return window state STATE with its buffers reincarnated."
  (cl-labels ((bufferize-state (state)
                "Set windows' buffers in STATE."
                (pcase state
                  (`(leaf . ,_attrs) (translate-leaf (bufferize-leaf state)))
                  ((pred atom) state)
                  (`(,_key . ,(pred atom)) state)
                  ((pred list) (mapcar #'bufferize-state state))))
              (bufferize-leaf (leaf)
                "Recreate buffers in LEAF."
                (pcase-let* ((`(leaf . ,attrs) leaf)
                             ((map parameters buffer) attrs)
                             ((map activities-buffer) parameters)
                             (`(,_buffer-name . ,buffer-attrs) buffer)
                             (new-buffer (activities--deserialize activities-buffer)))
                  (setf (map-elt attrs 'buffer) (cons new-buffer buffer-attrs))
                  (cons 'leaf attrs)))
              (translate-leaf (leaf)
                "Translate window parameters in LEAF."
                (pcase-let* ((`(leaf . ,attrs) leaf)
                             ((map parameters) attrs))
                  (pcase-dolist (`(,parameter . ,(map deserialize))
                                 activities-window-parameters-translators)
                    (when (map-elt parameters parameter)
                      (setf (map-elt parameters parameter)
                            (funcall deserialize (map-elt parameters parameter)))))
                  (setf (map-elt attrs 'parameters) parameters)
                  (cons 'leaf attrs))))
    (if-let ((leaf-pos (cl-position 'leaf state)))
        ;; A one-window frame: the elements following `leaf' are that window's params.
        (append (cl-subseq state 0 leaf-pos)
                (translate-leaf (bufferize-leaf (cl-subseq state leaf-pos))))
      ;; Multi-window frame.
      (bufferize-state state))))

(cl-defstruct activities-buffer
  "FIXME: Docstring."
  (bookmark nil :documentation "Bookmark props")
  (filename nil :documentation "Filename, if file-backed")
  (name nil :documentation "Buffer name")
  (local-variables nil)
  (etc nil :documentation "Alist for other data."))

(cl-defmethod activity--serialize ((buffer buffer))
  "Return `activities-buffer' struct for BUFFER."
  (with-current-buffer buffer
    (make-activities-buffer
     :bookmark (condition-case err
                   (bookmark-make-record)
                 (error
                  (pcase (error-message-string err)
                    ("Buffer not visiting a file or directory")
                    (_ (when activities-bookmark-warnings
                         (message (format "Activities: Error while making bookmark for buffer %S: %%S" buffer) err))))
                  nil))
     :filename (buffer-file-name buffer)
     :name (buffer-name buffer)
     ;; TODO: Handle indirect buffers, narrowing.
     :etc `((indirectp . ,(not (not (buffer-base-buffer buffer))))
            (narrowedp . ,(buffer-narrowed-p)))
     :local-variables
     (when activities-buffer-local-variables
       (cl-loop
        for variable in activities-buffer-local-variables
        when (buffer-local-boundp variable (current-buffer))
        collect (cons variable
                      (buffer-local-value variable (current-buffer))))))))

(cl-defmethod activities--deserialize ((struct activities-buffer))
  "Return buffer for `activities-buffer' STRUCT."
  (pcase-let* (((cl-struct activities-buffer bookmark filename name) struct)
               (buffer (cond (bookmark (activities--bookmark-buffer struct))
                             (filename (activities--filename-buffer struct))
                             (name (activities--name-buffer struct))
                             (t (error "Activity struct is invalid: %S" struct)))))
    (cl-assert (buffer-live-p buffer))
    (activities-debug struct buffer)
    buffer))

(defun activities--bookmark-buffer (struct)
  "Return buffer for `activities-buffer' STRUCT."
  ;; NOTE: Be aware of the following note from burly.el:
  ;; NOTE: Due to changes in help-mode.el which serialize natively
  ;; compiled subrs in the bookmark props, which cannot be read
  ;; back (which actually break the entire bookmark system when
  ;; such a props is saved in the bookmarks file), we have to
  ;; workaround a failure to read here.  See bug#56643.

  ;; Unfortunately, when a bookmarked file no longer exists,
  ;; `bookmark-handle-bookmark' handles the error itself and returns
  ;; nil, preventing us from handling the error.  Since
  ;; `bookmark-jump' works by side effect, we have to test whether the
  ;; buffer was changed in order to know whether it worked.  We call
  ;; it from a temp buffer in case the jumped-to buffer would be the
  ;; same as the current buffer.
  ;; FIXME: Use `bookmark-jump`'s DISPLAY-FUNC argument!
  (with-temp-buffer
    (pcase-let* (((cl-struct activities-buffer bookmark) struct)
                 (temp-buffer (current-buffer))
                 (error)
                 (jumped-to-buffer
                  (save-window-excursion
                    (condition-case err
                        (progn
                          (bookmark-jump bookmark)
                          (when-let ((local-variable-map
                                      (bookmark-prop-get bookmark 'activities-buffer-local-variables)))
                            (cl-loop for (variable . value) in local-variable-map
                                     do (setf (buffer-local-value variable (current-buffer)) value))))
                      (error (setf error (format "Error while opening bookmark: ERROR:%S  RECORD:%S" err struct))))
                    (current-buffer))))
      (if (not (eq temp-buffer jumped-to-buffer))
          ;; Bookmark appears to have been jumped to: return that buffer.
          jumped-to-buffer
        ;; Bookmark appears to have not changed the buffer: return a new one showing an error.
        (activities--error-buffer
         (format "%s:%s" (car bookmark) (bookmark-prop-get bookmark 'filename))
         (list "Activities was unable to get a buffer for bookmark:\n\n"
	       (prin1-to-string bookmark) "\n\n"
               "Error: " (prin1-to-string error) "\n\n"
	       "It's likely that the bookmark's file no longer exists, in which case you may need to relocate it and redefine this activity.\n\n"
               "If this is not the case, please report this error to the `activities' maintainer.\n\n"
               "In the meantime, you may ignore this error and use the other buffers in the activity.\n\n"))))))

(defun activities--error-buffer (name strings)
  "Return a new error buffer having NAME and content STRINGS."
  ;; TODO: Use this elsewhere too.
  (with-current-buffer (get-buffer-create (format "*Activities (error): %s*" name))
    (visual-line-mode)
    (goto-char (point-max))
    (apply #'insert strings)
    (current-buffer)))

(defun activities--filename-buffer (activities-buffer)
  "Return buffer for ACTIVITIES-BUFFER having `filename' set."
  (pcase-let (((cl-struct activities-buffer filename) activities-buffer))
    (find-file-noselect filename)))

(defun activities--name-buffer (activities-buffer)
  "Return buffer for ACTIVITIES-BUFFER having `name' set."
  (pcase-let (((cl-struct activities-buffer name) activities-buffer))
    (or (get-buffer name)
        (with-current-buffer (get-buffer-create (concat "*Activities (error): " name "*"))
          (insert "Activities was unable to get a buffer named: " name "\n\n"
                  "It is likely that this buffer's major mode does not support the `bookmark' system, so it can't be restored properly.  Please ask the major mode's maintainer to add bookmark support.\n\n"
                  "If this is not the case, please report this error to the `activities' maintainer.\n\n"
                  "In the meantime, it's recommended to not use buffers of this major mode in an activity's layout; or you may simply ignore this error and use the other buffers in the activity.")
          (current-buffer)))))

(cl-defun activities-completing-read
    (&key (activities activities-activities)
          (default (when (activities-current)
                     (activities-activity-name (activities-current))))
          (prompt "Activity"))
  "Return an activity read with completion from ACTIVITIES.
PROMPT is passed to `completing-read' by way of `format-prompt',
which see, with DEFAULT."
  (let* ((prompt (format-prompt prompt default))
         (names (activities-names activities))
         (name (completing-read prompt names nil t nil 'activities-completing-read-history default)))
    (or (map-elt activities-activities name)
        (make-activities-activity :name name))))

(cl-defun activities-names (&optional (activities activities-activities))
  "Return list of names of ACTIVITIES."
  (map-keys activities))

(defun activities-name-for (activity)
  "Return frame/tab name for ACTIVITY.
Adds `activities-name-prefix'."
  (concat activities-name-prefix (activities-activity-name activity)))

(defun activities--backtrace-visible-p ()
  "Return non-nil if a visible window is in `backtrace-mode'."
  (catch :found
    (walk-windows (lambda (window)
                    (with-selected-window window
                      (when (derived-mode-p 'backtrace-mode)
                        (throw :found t)))))))

(defun activities--kill-buffers ()
  ;; TODO: Frame parameter name should be prefixed with `activities'.
  "Kill buffers that are only in the current frame's/tab's buffer list.
Only does so when `activities-kill-buffers' is non-nil."
  (when activities-kill-buffers
    (let* ((frame-buffers (cl-reduce (lambda (acc frame)
                                       (seq-difference acc (frame-parameter frame 'buffer-list)))
                                     (remove (selected-frame) (frame-list))
                                     :initial-value (frame-parameter nil 'buffer-list)))
           (target-buffers (cl-remove-if (lambda (buffer)
                                           (run-hook-with-args-until-success
                                            'activities-anti-kill-predicates buffer))
                                         frame-buffers)))
      (mapc #'kill-buffer target-buffers))))

(defun activities-buffer-special-p (buffer)
  "Return non-nil if BUFFER is special.
That is, if its name starts with an asterisk."
  (string-prefix-p "*" (buffer-name buffer)))

(defun activities-buffer-hidden-p (buffer)
  "Return non-nil if BUFFER is hidden.
That is, if its name starts with a space."
  (string-prefix-p " " (buffer-name buffer)))

(defun activities-switch-buffer (_activity)
  "Switch to a buffer associated with ACTIVITY.
Interactively, select from buffers associated with ACTIVITY; or,
with prefix argument, choose another activity."
  (interactive
   (list (if current-prefix-arg
             (activities-completing-read)
           (or (activities-current) (activities-completing-read)))))
  (unless (defvar activities-tabs-mode)
    (error "`activities-switch-buffer' currently requires `activities-tabs-mode'")))

;;;; Project support

(declare-function project-name "project")
(defun activities--project-name ()
  "Return the name of the current project, if any."
  (require 'project)
  (when-let ((project (project-current)))
    (project-name project)))

;;;; Bookmark support

(defun activities-bookmark-store (activity)
  "Store a `bookmark' record for ACTIVITY."
  (let* ((activities-name (activities-activity-name activity))
         (bookmark-name (concat activities-bookmark-name-prefix activities-name))
         (props `((activities-name . ,activities-name)
                  (handler . activities-bookmark-handler))))
    (bookmark-store bookmark-name props nil)))

<<<<<<< HEAD
(defun activities-bookmark-delete (activity)
  "Delete the `bookmark' record for ACTIVITY."
  (let* ((activities-name (activities-activity-name activity))
         (bookmark-name (concat activities-bookmark-name-prefix activities-name)))
    (bookmark-delete bookmark-name)))

=======
;;;###autoload
>>>>>>> a341ae21
(defun activities-bookmark-handler (bookmark)
  "Switch to BOOKMARK's activity."
  (activities-resume (map-elt activities-activities (bookmark-prop-get bookmark 'activities-name))))

(defun activities--buffer-local-variables (variables)
  "Return alist of buffer-local VARIABLES for current buffer.
Variables without buffer-local bindings in the current buffer are
ignored."
  (cl-loop for variable in variables
           when (buffer-local-boundp variable (current-buffer))
           collect (cons variable (buffer-local-value variable (current-buffer)))))

;;;; Footer

(provide 'activities)

;;; activities.el ends here<|MERGE_RESOLUTION|>--- conflicted
+++ resolved
@@ -468,8 +468,7 @@
         (activities-close activity)))
     (setf activities-activities (map-delete activities-activities (activities-activity-name activity)))
     (when activities-bookmark-store
-      (activities-bookmark-delete activity)))
-  )
+      (activities-bookmark-delete activity))))
 
 ;;;; Activity mode
 
@@ -895,16 +894,13 @@
                   (handler . activities-bookmark-handler))))
     (bookmark-store bookmark-name props nil)))
 
-<<<<<<< HEAD
 (defun activities-bookmark-delete (activity)
   "Delete the `bookmark' record for ACTIVITY."
   (let* ((activities-name (activities-activity-name activity))
          (bookmark-name (concat activities-bookmark-name-prefix activities-name)))
     (bookmark-delete bookmark-name)))
 
-=======
 ;;;###autoload
->>>>>>> a341ae21
 (defun activities-bookmark-handler (bookmark)
   "Switch to BOOKMARK's activity."
   (activities-resume (map-elt activities-activities (bookmark-prop-get bookmark 'activities-name))))
